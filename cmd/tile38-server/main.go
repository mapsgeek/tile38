package main

import (
	"flag"
	"fmt"
	"io"
	"io/ioutil"
	"net"
	"net/http"
	_ "net/http/pprof"
	"os"
	"os/signal"
	"runtime"
	"runtime/pprof"
	"strconv"
	"strings"
	"sync"
	"syscall"

	"github.com/tidwall/tile38/core"
	"github.com/tidwall/tile38/internal/hservice"
	"github.com/tidwall/tile38/internal/log"
	"github.com/tidwall/tile38/internal/server"
	"golang.org/x/net/context"
	"google.golang.org/grpc"
)

var (
	dir         string
	port        int
	host        string
	verbose     bool
	veryVerbose bool
	devMode     bool
	quiet       bool
	pidfile     string
	cpuprofile  string
	memprofile  string
	pprofport   int
)

// TODO: Set to false in 2.*
var httpTransport = true

////////////////////////////////////////////////////////////////////////////////
//
// Fire up a webhook test server by using the --webhook-http-consumer-port
// for example
//   $ ./tile38-server --webhook-http-consumer-port 9999
//
// The create hooks like such...
//   SETHOOK myhook http://localhost:9999/myhook NEARBY mykey FENCE POINT 33.5 -115.5 1000
//
////////////////////////////////////////////////////////////////////////////////
//
// Memory profiling - start the server with the -pprofport flag
//
//   $ ./tile38-server -pprofport 6060
//
// Then, at any point, from a different terminal execute:
//   $ go tool pprof -svg http://localhost:6060/debug/pprof/heap > out.svg
//
// Load the SVG into a web browser to visualize the memory usage
//
////////////////////////////////////////////////////////////////////////////////

type hserver struct{}

func (s *hserver) Send(ctx context.Context, in *hservice.MessageRequest) (*hservice.MessageReply, error) {
	return &hservice.MessageReply{Ok: true}, nil
}

func main() {

	gitsha := " (" + core.GitSHA + ")"
	if gitsha == " (0000000)" {
		gitsha = ""
	}
	versionLine := `tile38-server version: ` + core.Version + gitsha

	output := os.Stderr
	flag.Usage = func() {
		fmt.Fprintf(output,
			versionLine+`

Usage: tile38-server [-p port]

Basic Options:
  -h hostname : listening host
  -p port     : listening port (default: 9851)
  -d path     : data directory (default: data)
  -q          : no logging. totally silent output
  -v          : enable verbose logging
  -vv         : enable very verbose logging

Advanced Options: 
  --pidfile path          : file that contains the pid
  --appendonly yes/no     : AOF persistence (default: yes)
  --appendfilename path   : AOF path (default: data/appendonly.aof)
  --queuefilename path    : Event queue path (default:data/queue.db)
  --http-transport yes/no : HTTP transport (default: yes)
  --protected-mode yes/no : protected mode (default: yes)
  --threads num           : number of network threads (default: num cores)
  --evio yes/no           : use the evio package (default: no)
  --packed-fields yes/no  : use field packing (default: no)

Developer Options:
  --dev                             : enable developer mode
  --webhook-http-consumer-port port : Start a test HTTP webhook server
  --webhook-grpc-consumer-port port : Start a test GRPC webhook server

`,
		)
	}

	if len(os.Args) == 3 && os.Args[1] == "--webhook-http-consumer-port" {
		log.SetOutput(os.Stderr)
		port, err := strconv.ParseUint(os.Args[2], 10, 16)
		if err != nil {
			log.Fatal(err)
		}
		http.HandleFunc("/", func(w http.ResponseWriter, r *http.Request) {
			data, err := ioutil.ReadAll(r.Body)
			if err != nil {
				log.Fatal(err)
			}
			log.HTTPf("http: %s : %s", r.URL.Path, string(data))
		})
		log.Infof("webhook server http://localhost:%d/", port)
		if err := http.ListenAndServe(fmt.Sprintf(":%d", port), nil); err != nil {
			log.Fatal(err)
		}
		return
	}

	if len(os.Args) == 3 && os.Args[1] == "--webhook-grpc-consumer-port" {
		log.SetOutput(os.Stderr)
		port, err := strconv.ParseUint(os.Args[2], 10, 16)
		if err != nil {
			log.Fatal(err)
		}

		lis, err := net.Listen("tcp", fmt.Sprintf(":%d", port))
		if err != nil {
			log.Fatal(err)
		}
		s := grpc.NewServer()
		hservice.RegisterHookServiceServer(s, &hserver{})
		log.Infof("webhook server grpc://localhost:%d/", port)
		if err := s.Serve(lis); err != nil {
			log.Fatal(err)
		}
		return
	}

	// parse non standard args.
	nargs := []string{os.Args[0]}
	for i := 1; i < len(os.Args); i++ {
		switch os.Args[i] {
		case "--help":
			output = os.Stdout
			flag.Usage()
			return
		case "--version":
			fmt.Fprintf(os.Stdout, "%s\n", versionLine)
			return
		case "--protected-mode", "-protected-mode":
			i++
			if i < len(os.Args) {
				switch strings.ToLower(os.Args[i]) {
				case "no":
					core.ProtectedMode = "no"
					continue
				case "yes":
					core.ProtectedMode = "yes"
					continue
				}
			}
			fmt.Fprintf(os.Stderr, "protected-mode must be 'yes' or 'no'\n")
			os.Exit(1)
		case "--dev", "-dev":
			devMode = true
			continue
		case "--appendonly", "-appendonly":
			i++
			if i < len(os.Args) {
				switch strings.ToLower(os.Args[i]) {
				case "no":
					core.AppendOnly = false
					continue
				case "yes":
					core.AppendOnly = true
					continue
				}
			}
			fmt.Fprintf(os.Stderr, "appendonly must be 'yes' or 'no'\n")
			os.Exit(1)
		case "--packed-fields", "-packed-fields":
			i++
			if i < len(os.Args) {
				switch strings.ToLower(os.Args[i]) {
				case "no":
					core.PackedFields = false
					continue
				case "yes":
					core.PackedFields = true
					continue
				}
			}
			fmt.Fprintf(os.Stderr, "packed-fields must be 'yes' or 'no'\n")
			os.Exit(1)
		case "--appendfilename", "-appendfilename":
			i++
			if i == len(os.Args) || os.Args[i] == "" {
				fmt.Fprintf(os.Stderr, "appendfilename must have a value\n")
				os.Exit(1)
			}
			core.AppendFileName = os.Args[i]
		case "--queuefilename", "-queuefilename":
			i++
			if i == len(os.Args) || os.Args[i] == "" {
				fmt.Fprintf(os.Stderr, "queuefilename must have a value\n")
				os.Exit(1)
			}
			core.QueueFileName = os.Args[i]
		case "--http-transport", "-http-transport":
			i++
			if i < len(os.Args) {
				switch strings.ToLower(os.Args[i]) {
				case "1", "true", "yes":
					httpTransport = true
					continue
				case "0", "false", "no":
					httpTransport = false
					continue
				}
			}
			fmt.Fprintf(os.Stderr, "http-transport must be 'yes' or 'no'\n")
			os.Exit(1)
		case "--threads", "-threads":
			i++
			if i < len(os.Args) {
				n, err := strconv.ParseUint(os.Args[i], 10, 16)
				if err != nil {
					fmt.Fprintf(os.Stderr, "threads must be a valid number\n")
					os.Exit(1)
				}
				core.NumThreads = int(n)
				continue
			}
			fmt.Fprintf(os.Stderr, "http-transport must be 'yes' or 'no'\n")
			os.Exit(1)
		case "--evio", "-evio":
			i++
			if i < len(os.Args) {
				switch strings.ToLower(os.Args[i]) {
				case "no":
					core.Evio = false
					continue
				case "yes":
					core.Evio = true
					continue
				}
			}
			fmt.Fprintf(os.Stderr, "evio must be 'yes' or 'no'\n")
			os.Exit(1)
		}
		nargs = append(nargs, os.Args[i])
	}
	os.Args = nargs

	flag.IntVar(&port, "p", 9851, "The listening port.")
	flag.StringVar(&pidfile, "pidfile", "", "A file that contains the pid")
	flag.StringVar(&host, "h", "", "The listening host.")
	flag.StringVar(&dir, "d", "data", "The data directory.")
	flag.BoolVar(&verbose, "v", false, "Enable verbose logging.")
	flag.BoolVar(&quiet, "q", false, "Quiet logging. Totally silent.")
	flag.BoolVar(&veryVerbose, "vv", false, "Enable very verbose logging.")
	flag.IntVar(&pprofport, "pprofport", 0, "pprofport http at port")
	flag.StringVar(&cpuprofile, "cpuprofile", "", "write cpu profile to `file`")
	flag.StringVar(&memprofile, "memprofile", "", "write memory profile to `file`")
	flag.Parse()

	var logw io.Writer = os.Stderr
	if quiet {
		logw = ioutil.Discard
	}
	log.SetOutput(logw)
	if quiet {
		log.Level = 0
	} else if veryVerbose {
		log.Level = 3
	} else if verbose {
		log.Level = 2
	} else {
		log.Level = 1
	}
	core.DevMode = devMode
	core.ShowDebugMessages = veryVerbose

	// pprof
	if cpuprofile != "" {
		log.Debugf("cpuprofile active")
		f, err := os.Create(cpuprofile)
		if err != nil {
			log.Fatal("could not create CPU profile: ", err)
		}
		if err := pprof.StartCPUProfile(f); err != nil {
			log.Fatal("could not start CPU profile: ", err)
		}
	}
	if memprofile != "" {
		log.Debug("memprofile active")
	}

<<<<<<< HEAD
=======
	// pprof
	if cpuprofile != "" {
		log.Debugf("cpuprofile active")
		f, err := os.Create(cpuprofile)
		if err != nil {
			log.Fatal("could not create CPU profile: ", err)
		}
		if err := pprof.StartCPUProfile(f); err != nil {
			log.Fatal("could not start CPU profile: ", err)
		}
	}
	if memprofile != "" {
		log.Debug("memprofile active")
	}

>>>>>>> 5ae1a764
	var pprofcleanedup bool
	var pprofcleanupMu sync.Mutex
	pprofcleanup := func() {
		pprofcleanupMu.Lock()
		defer pprofcleanupMu.Unlock()
		if pprofcleanedup {
<<<<<<< HEAD
			return
		}
		// cleanup code
		if cpuprofile != "" {
			pprof.StopCPUProfile()
		}
		if memprofile != "" {
			f, err := os.Create(memprofile)
			if err != nil {
				log.Fatal("could not create memory profile: ", err)
			}
			runtime.GC() // get up-to-date statistics
			if err := pprof.WriteHeapProfile(f); err != nil {
				log.Fatal("could not write memory profile: ", err)
			}
			f.Close()
		}
		pprofcleanedup = true
	}
	defer pprofcleanup()

	if pprofport != 0 {
		log.Debugf("pprof http at port %d", pprofport)
		go func() {
			log.Fatal(http.ListenAndServe(fmt.Sprintf(":%d", pprofport), nil))
		}()
	}

	// pid file
	var pidferr error
	var pidcleanedup bool
	var pidcleanupMu sync.Mutex
	pidcleanup := func() {
		pidcleanupMu.Lock()
		defer pidcleanupMu.Unlock()
		if pidcleanedup {
=======
>>>>>>> 5ae1a764
			return
		}
		// cleanup code
		if cpuprofile != "" {
			pprof.StopCPUProfile()
		}
<<<<<<< HEAD
		pidcleanedup = true
	}
=======
		if memprofile != "" {
			f, err := os.Create(memprofile)
			if err != nil {
				log.Fatal("could not create memory profile: ", err)
			}
			runtime.GC() // get up-to-date statistics
			if err := pprof.WriteHeapProfile(f); err != nil {
				log.Fatal("could not write memory profile: ", err)
			}
			f.Close()
		}
		pprofcleanedup = true
	}
	defer pprofcleanup()

	if pprofport != 0 {
		log.Debugf("pprof http at port %d", pprofport)
		go func() {
			log.Fatal(http.ListenAndServe(fmt.Sprintf(":%d", pprofport), nil))
		}()
	}

	// pid file
	var pidferr error
	var pidcleanedup bool
	var pidcleanupMu sync.Mutex
	pidcleanup := func() {
		if pidfile != "" {
			pidcleanupMu.Lock()
			defer pidcleanupMu.Unlock()
			if pidcleanedup {
				return
			}
			// cleanup code
			if pidfile != "" {
				os.Remove(pidfile)
			}
			pidcleanedup = true
		}
	}
>>>>>>> 5ae1a764
	defer pidcleanup()
	if pidfile != "" {
		pidferr := ioutil.WriteFile(pidfile, []byte(fmt.Sprintf("%d\n", os.Getpid())), 0666)
		if pidferr == nil {
		}
	}

	// signal watcher
	c := make(chan os.Signal, 1)
	signal.Notify(c, syscall.SIGHUP, syscall.SIGINT, syscall.SIGTERM, syscall.SIGQUIT)
	go func() {
		for s := range c {
			if s == syscall.SIGHUP {
				continue
			}
			log.Warnf("signal: %v", s)
<<<<<<< HEAD
			if pidfile != "" {
				pidcleanup()
			}
=======
			pidcleanup()
>>>>>>> 5ae1a764
			pprofcleanup()
			switch {
			default:
				os.Exit(-1)
			case s == syscall.SIGINT:
				os.Exit(2)
			case s == syscall.SIGQUIT:
				os.Exit(3)
			case s == syscall.SIGTERM:
				os.Exit(0xf)
			}
		}
	}()

	hostd := ""
	if host != "" {
		hostd = "Addr: " + host + ", "
	}

	//  _____ _ _     ___ ___
	// |_   _|_| |___|_  | . |
	//   | | | | | -_|_  | . |
	//   |_| |_|_|___|___|___|
	fmt.Fprintf(logw, `
   _______ _______
  |       |       |
  |____   |   _   |   Tile38 %s%s %d bit (%s/%s)
  |       |       |   %sPort: %d, PID: %d
  |____   |   _   | 
  |       |       |   tile38.com
  |_______|_______| 
`+"\n", core.Version, gitsha, strconv.IntSize, runtime.GOARCH, runtime.GOOS, hostd, port, os.Getpid())
	if pidferr != nil {
		log.Warnf("pidfile: %v", pidferr)
	}
	if err := server.Serve(host, port, dir, httpTransport); err != nil {
		log.Fatal(err)
	}
}<|MERGE_RESOLUTION|>--- conflicted
+++ resolved
@@ -313,8 +313,6 @@
 		log.Debug("memprofile active")
 	}
 
-<<<<<<< HEAD
-=======
 	// pprof
 	if cpuprofile != "" {
 		log.Debugf("cpuprofile active")
@@ -330,62 +328,18 @@
 		log.Debug("memprofile active")
 	}
 
->>>>>>> 5ae1a764
 	var pprofcleanedup bool
 	var pprofcleanupMu sync.Mutex
 	pprofcleanup := func() {
 		pprofcleanupMu.Lock()
 		defer pprofcleanupMu.Unlock()
 		if pprofcleanedup {
-<<<<<<< HEAD
 			return
 		}
 		// cleanup code
 		if cpuprofile != "" {
 			pprof.StopCPUProfile()
 		}
-		if memprofile != "" {
-			f, err := os.Create(memprofile)
-			if err != nil {
-				log.Fatal("could not create memory profile: ", err)
-			}
-			runtime.GC() // get up-to-date statistics
-			if err := pprof.WriteHeapProfile(f); err != nil {
-				log.Fatal("could not write memory profile: ", err)
-			}
-			f.Close()
-		}
-		pprofcleanedup = true
-	}
-	defer pprofcleanup()
-
-	if pprofport != 0 {
-		log.Debugf("pprof http at port %d", pprofport)
-		go func() {
-			log.Fatal(http.ListenAndServe(fmt.Sprintf(":%d", pprofport), nil))
-		}()
-	}
-
-	// pid file
-	var pidferr error
-	var pidcleanedup bool
-	var pidcleanupMu sync.Mutex
-	pidcleanup := func() {
-		pidcleanupMu.Lock()
-		defer pidcleanupMu.Unlock()
-		if pidcleanedup {
-=======
->>>>>>> 5ae1a764
-			return
-		}
-		// cleanup code
-		if cpuprofile != "" {
-			pprof.StopCPUProfile()
-		}
-<<<<<<< HEAD
-		pidcleanedup = true
-	}
-=======
 		if memprofile != "" {
 			f, err := os.Create(memprofile)
 			if err != nil {
@@ -426,7 +380,6 @@
 			pidcleanedup = true
 		}
 	}
->>>>>>> 5ae1a764
 	defer pidcleanup()
 	if pidfile != "" {
 		pidferr := ioutil.WriteFile(pidfile, []byte(fmt.Sprintf("%d\n", os.Getpid())), 0666)
@@ -443,13 +396,7 @@
 				continue
 			}
 			log.Warnf("signal: %v", s)
-<<<<<<< HEAD
-			if pidfile != "" {
-				pidcleanup()
-			}
-=======
 			pidcleanup()
->>>>>>> 5ae1a764
 			pprofcleanup()
 			switch {
 			default:
