
# Gopkg.toml example
#
# Refer to https://github.com/golang/dep/blob/master/docs/Gopkg.toml.md
# for detailed Gopkg.toml documentation.
#
# required = ["github.com/user/thing/cmd/thing"]
# ignored = ["github.com/user/project/pkgX", "bitbucket.org/user/project/pkgA/pkgY"]
#
# [[constraint]]
#   name = "github.com/user/project"
#   version = "1.0.0"
#
# [[constraint]]
#   name = "github.com/user/project2"
#   branch = "dev"
#   source = "github.com/myfork/project2"
#
# [[override]]
#  name = "github.com/x/y"
#  version = "2.4.0"

required = [
  "github.com/tidwall/lotsa", 
  "github.com/mmcloughlin/geohash", 
  "github.com/tidwall/evio",
  "github.com/h2so5/half"
]

[[constraint]]
  branch = "master"
  name = "github.com/tidwall/tinybtree"

[[constraint]]
  branch = "master"
  name = "github.com/tidwall/boxtree"

[[constraint]]
  name = "github.com/tidwall/geojson"
<<<<<<< HEAD
  version = "1.1.1"
=======
  version = "1.1.3"
>>>>>>> 14db57cd

[[constraint]]
  name = "github.com/Shopify/sarama"
  version = "1.13.0"

[[constraint]]
  name = "github.com/eclipse/paho.mqtt.golang"
  version = "1.1.0"

[[constraint]]
  branch = "master"
  name = "github.com/golang/protobuf"

[[constraint]]
  branch = "master"
  name = "github.com/peterh/liner"

[[constraint]]
  branch = "master"
  name = "github.com/gomodule/redigo"

[[constraint]]
  branch = "master"
  name = "github.com/streadway/amqp"

[[constraint]]
  branch = "master"
  name = "github.com/tidwall/btree"

[[constraint]]
  branch = "master"
  name = "github.com/tidwall/buntdb"

[[constraint]]
  name = "github.com/tidwall/gjson"
  version = "1.2.1"

[[constraint]]
  branch = "master"
  name = "github.com/tidwall/redbench"

[[constraint]]
  branch = "master"
  name = "github.com/tidwall/redcon"

[[constraint]]
  branch = "master"
  name = "github.com/tidwall/resp"

[[constraint]]
  name = "github.com/tidwall/sjson"
  version = "1.0.0"

[[constraint]]
  branch = "master"
  name = "golang.org/x/crypto"

[[constraint]]
  branch = "master"
  name = "golang.org/x/net"

[[constraint]]
  name = "google.golang.org/grpc"
  version = "1.6.0"<|MERGE_RESOLUTION|>--- conflicted
+++ resolved
@@ -37,11 +37,7 @@
 
 [[constraint]]
   name = "github.com/tidwall/geojson"
-<<<<<<< HEAD
-  version = "1.1.1"
-=======
   version = "1.1.3"
->>>>>>> 14db57cd
 
 [[constraint]]
   name = "github.com/Shopify/sarama"
